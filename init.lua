--- conflicted
+++ resolved
@@ -129,11 +129,7 @@
 		-- experimentally this also works nicely
 		local pos = vector.add (
 			vector.add({x = 0, y = 1, z = 0}, vector.round(player:get_pos())),
-<<<<<<< HEAD
 			vector.round(vector.multiply(player:get_velocity(), update_interval * 1.5))
-=======
-			vector.round(vector.multiply(player:get_player_velocity(), update_interval * 1.5))
->>>>>>> 60b31d30
 		)
 
 		wielded_light.update_light_by_item(player:get_wielded_item(), pos)
